--- conflicted
+++ resolved
@@ -1,11 +1,6 @@
 {
-<<<<<<< HEAD
     "name": "rhumsaa/uuid",
     "description": "NO LONGER MAINTAINED. Use ramsey/uuid instead. A PHP 5.3+ library for generating RFC 4122 version 1, 3, 4, and 5 universally unique identifiers (UUID).",
-=======
-    "name": "ramsey/uuid",
-    "description": "A PHP 5.3+ library for generating RFC 4122 version 1, 3, 4, and 5 universally unique identifiers (UUID).",
->>>>>>> 4b816855
     "type": "library",
     "keywords": ["uuid", "identifier", "guid"],
     "homepage": "https://github.com/ramsey/rhumsaa-uuid",
