{
    "name": "ramsey/uuid",
<<<<<<< HEAD
    "description": "Formerly rhumsaa/uuid. A PHP 5.4+ library for generating RFC 4122 version 1, 3, 4, and 5 universally unique identifiers (UUID).",
=======
    "description": "A PHP 5.3+ library for generating RFC 4122 version 1, 3, 4, and 5 universally unique identifiers (UUID).",
>>>>>>> 5b32808a
    "type": "library",
    "keywords": ["uuid", "identifier", "guid"],
    "homepage": "https://github.com/ramsey/uuid",
    "license": "MIT",
    "authors": [
        {
            "name": "Ben Ramsey",
            "email": "ben@benramsey.com",
            "homepage": "http://benramsey.com"
        },
        {
            "name": "Marijn Huizendveld",
            "email": "marijn.huizendveld@gmail.com"
        },
        {
            "name": "Thibaud Fabre",
            "email": "thibaud@aztech.io"
        }
    ],
    "support": {
        "issues": "https://github.com/ramsey/uuid/issues",
        "source": "https://github.com/ramsey/uuid"
    },
    "require": {
        "php": ">=5.4"
    },
    "require-dev": {
        "moontoast/math": "~1.1",
        "ircmaxell/random-lib": "~1.0",
        "symfony/console": "~2.3",
        "doctrine/dbal": ">=2.3",
        "phpunit/phpunit": "~4.5",
        "squizlabs/php_codesniffer": "~2.2",
        "jakub-onderka/php-parallel-lint": "0.8.*",
        "satooshi/php-coveralls": "0.6.*"
    },
    "bin": ["bin/uuid"],
    "suggest": {
        "moontoast/math": "Support for converting UUID to 128-bit integer (in string form).",
        "ircmaxell/random-lib": "Provides RandomLib to use with the RandomLibAdapter",
        "symfony/console": "Support for use of the bin/uuid command line tool.",
        "doctrine/dbal": "Allow the use of a UUID as doctrine field type."
    },
    "autoload": {
        "psr-4": {"Ramsey\\Uuid\\": "src/"}
    },
<<<<<<< HEAD
    "extra": {
        "branch-alias": {
            "dev-master": "3.0.x-dev"
        }
=======
    "replace": {
        "rhumsaa/uuid": "self.version"
>>>>>>> 5b32808a
    }
}<|MERGE_RESOLUTION|>--- conflicted
+++ resolved
@@ -1,10 +1,6 @@
 {
     "name": "ramsey/uuid",
-<<<<<<< HEAD
     "description": "Formerly rhumsaa/uuid. A PHP 5.4+ library for generating RFC 4122 version 1, 3, 4, and 5 universally unique identifiers (UUID).",
-=======
-    "description": "A PHP 5.3+ library for generating RFC 4122 version 1, 3, 4, and 5 universally unique identifiers (UUID).",
->>>>>>> 5b32808a
     "type": "library",
     "keywords": ["uuid", "identifier", "guid"],
     "homepage": "https://github.com/ramsey/uuid",
@@ -51,14 +47,12 @@
     "autoload": {
         "psr-4": {"Ramsey\\Uuid\\": "src/"}
     },
-<<<<<<< HEAD
     "extra": {
         "branch-alias": {
             "dev-master": "3.0.x-dev"
         }
-=======
+    },
     "replace": {
         "rhumsaa/uuid": "self.version"
->>>>>>> 5b32808a
     }
 }