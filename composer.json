--- conflicted
+++ resolved
@@ -35,12 +35,9 @@
         "jakub-onderka/php-parallel-lint": "^0.9.0",
         "satooshi/php-coveralls": "^0.6.1",
         "apigen/apigen": "^4.1",
-<<<<<<< HEAD
+        "mockery/mockery": "^0.9.4",
         "goaop/framework": "1.0.0-alpha.2",
         "codeception/aspect-mock": "1.0.0"
-=======
-        "mockery/mockery": "^0.9.4"
->>>>>>> 2e5c7c8e
     },
     "suggest": {
         "ircmaxell/random-lib": "Provides RandomLib for use with the RandomLibAdapter",
