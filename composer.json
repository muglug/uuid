--- conflicted
+++ resolved
@@ -25,13 +25,8 @@
         "source": "https://github.com/ramsey/uuid"
     },
     "require": {
-<<<<<<< HEAD
         "php": ">=5.4",
-        "paragonie/random_compat": "dev-master"
-=======
-        "php": ">=5.3.3",
         "paragonie/random_compat": "^2.0"
->>>>>>> 0e754148
     },
     "require-dev": {
         "moontoast/math": "^1.1",
